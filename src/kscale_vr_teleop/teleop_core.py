import numpy as np
from kscale_vr_teleop._assets import ASSETS_DIR
from kscale_vr_teleop.analysis.rerun_loader_urdf import URDFLogger
from kscale_vr_teleop.jax_ik import RobotInverseKinematics
from kscale_vr_teleop.command_conn import Commander16
from kscale_vr_teleop.udp_conn import UDPHandler
from kscale_vr_teleop.hand_inverse_kinematics import calculate_hand_joints_no_ik
import rerun as rr
from line_profiler import profile
import json

class TeleopCore:
    def __init__(self, websocket, udp_host='10.33.13.143', udp_port=10000):
        self.websocket = websocket
        self.head_matrix = np.eye(4, dtype=np.float32)
        self.right_finger_poses = np.zeros((24, 4, 4), dtype=np.float32)
        self.left_finger_poses = np.zeros((24, 4, 4), dtype=np.float32)
        self.right_wrist_pose = np.eye(4,dtype=np.float32)
        self.left_wrist_pose = np.eye(4,dtype=np.float32)

        self.left_wrist_pose[:3,3] = np.array([0.2, 0.2, -0.4])
        self.right_wrist_pose[:3,3] = np.array([0.2, -0.2, -0.4])
        default_wrist_rotation = np.array([
            [0, 0, -1],
            [-1, 0, 0],
            [0, 1, 0]
        ])
        self.left_wrist_pose[:3,:3] = default_wrist_rotation
        self.right_wrist_pose[:3,:3] = default_wrist_rotation

        self.urdf_path  = str(ASSETS_DIR / "kbot_legless" / "robot.urdf")
        self.urdf_logger = URDFLogger(self.urdf_path)
        self.ik_solver = RobotInverseKinematics(self.urdf_path, ['PRT0001', 'PRT0001_2'], 'base')

        self.base_to_head_transform = np.eye(4)
        self.base_to_head_transform[:3,3] = np.array([0, 0, 0.25])

        self.kinfer_command_handler = Commander16(udp_ip=udp_host, udp_port=udp_port)
        self.kos_command_handler = UDPHandler(udp_host=udp_host, udp_port=udp_port)
        self.log_joint_angles(np.zeros(5), np.zeros(5))

        # Gripper values from controller inputs (0.0 to 1.0)
        self.right_gripper_value = 0.0
        self.left_gripper_value = 0.0

        self.use_fingers = False

    def update_head(self, matrix: np.ndarray):
        self.head_matrix = matrix

    def update_left_hand(self, wrist: np.ndarray, fingers: np.ndarray):
        self.left_wrist_pose = wrist
        self.left_finger_poses = fingers
        rr.log('left_wrist', rr.Transform3D(translation=self.left_wrist_pose[:3, 3], mat3x3=self.left_wrist_pose[:3, :3], axis_length=0.05))
        self.use_fingers = True
    
    def update_right_hand(self, wrist: np.ndarray, fingers: np.ndarray):
        self.right_wrist_pose = wrist
        self.right_finger_poses = fingers
        rr.log('right_wrist', rr.Transform3D(translation=self.right_wrist_pose[:3, 3], mat3x3=self.right_wrist_pose[:3, :3], axis_length=0.05))
        self.use_fingers = True

    def update_left_controller(self, pose: np.ndarray, gripper_value: float):
        """Update left controller pose and gripper value"""
        self.left_wrist_pose = pose
        self.left_gripper_value = gripper_value
        rr.log('left_controller', rr.Transform3D(
            translation=self.left_wrist_pose[:3, 3], 
            mat3x3=self.left_wrist_pose[:3, :3], 
            axis_length=0.05
        ))
        self.use_fingers = False
    
    def update_right_controller(self, pose: np.ndarray, gripper_value: float):
        """Update right controller pose and gripper value"""
        self.right_wrist_pose = pose
        self.right_gripper_value = gripper_value
        rr.log('right_controller', rr.Transform3D(
            translation=self.right_wrist_pose[:3, 3], 
            mat3x3=self.right_wrist_pose[:3, :3], 
            axis_length=0.05
        ))
        self.use_fingers = False

    def log_joint_angles(self, right_arm: list, left_arm: list):
        new_config = {k: right_arm[i] for i, k in enumerate(self.ik_solver.active_joints[:5])}
        new_config.update({k: left_arm[i] for i, k in enumerate(self.ik_solver.active_joints[5:])})
        self.urdf_logger.log(new_config)
    
    def _compute_gripper_from_fingers(self):
        right_finger_spacing = np.linalg.norm(self.right_finger_poses[8,:3,3] - self.right_finger_poses[3,:3,3])
        right_gripper_joint = 0.068*np.clip(right_finger_spacing/0.15, 0, 1)
        left_finger_spacing = np.linalg.norm(self.left_finger_poses[8,:3,3] - self.left_finger_poses[3,:3,3])
        left_gripper_joint = 0.068*np.clip(left_finger_spacing/0.15, 0, 1)
        return right_gripper_joint, left_gripper_joint
    
    def _compute_gripper_from_controllers(self):
        # Placeholder: map controller trigger/grip values to gripper joint positions
        right_gripper_joint = 0.068 * (1.0 - self.right_gripper_value)  # Inverted: 1.0 = closed, 0.0 = open
        left_gripper_joint = 0.068 * (1.0 - self.left_gripper_value)
        return right_gripper_joint, left_gripper_joint

    @profile
    def compute_joint_angles(self):
        '''
        Returns (right_arm_joints, left_arm_joints, right_finger_angles, left_finger_angles)
        where right_arm_joints and left_arm_joints are lists of 6 floats (5 arm joints + gripper),
        and right_finger_angles, left_finger_angles are np.ndarray of 6 floats (thumb_metacarpal + thumb + 4 fingers).
        '''
        hand_target_left = self.base_to_head_transform @ self.left_wrist_pose
        hand_target_right = self.base_to_head_transform @ self.right_wrist_pose

        hand_target_left[2, 3] = max(hand_target_left[2, 3], -0.2)
        hand_target_right[2, 3] = max(hand_target_right[2, 3], -0.2)
        rr.log('target_right', rr.Transform3D(translation=hand_target_right[:3, 3], mat3x3=hand_target_right[:3, :3], axis_length=0.1))
        rr.log('target_left', rr.Transform3D(translation=hand_target_left[:3, 3], mat3x3=hand_target_left[:3, :3], axis_length=0.1))
        # clamp hand targets z coordinate to be above -0.2
        joints = self.ik_solver.inverse_kinematics(np.array([hand_target_right, hand_target_left]))
        # Convert JAX array to NumPy for faster slicing operations
        joints = np.asarray(joints)
        left_arm_joints = joints[5:]
        right_arm_joints = joints[:5]

        if self.use_fingers:
            right_gripper_joint, left_gripper_joint = self._compute_gripper_from_fingers()
        else:
            right_gripper_joint, left_gripper_joint = self._compute_gripper_from_controllers()

        # Compute finger joint angles (6 per hand: thumb_metacarpal + thumb + 4 fingers)
        if self.use_fingers:
            left_finger_angles, right_finger_angles = calculate_hand_joints_no_ik(self.left_finger_poses, self.right_finger_poses)
        else:
            left_finger_angles = np.zeros(6, dtype=np.float32)
            right_finger_angles = np.zeros(6, dtype=np.float32)
            left_finger_angles[-1] = 1
            right_finger_angles[-1] = 1
            left_finger_angles[:-1] = self.left_gripper_value
            right_finger_angles[:-1] = self.right_gripper_value
        # Ensure finger angles are clipped to 0-1 (no trimming; keep all 6)
        right_finger_angles = np.clip(right_finger_angles, 0, 1)
        left_finger_angles = np.clip(left_finger_angles, 0, 1)

        # Log finger angles for timeseries visualization
        for i, finger in enumerate(['thumb_metacarpal', 'thumb', 'index', 'middle', 'ring', 'pinky']):
            rr.log(f"plots/finger_angles/right/{finger}", rr.Scalars(right_finger_angles[i]))
            rr.log(f"plots/finger_angles/left/{finger}", rr.Scalars(left_finger_angles[i]))

        # Log gripper positions as scalars for timeseries visualization
        rr.log("plots/gripper_positions/Right Gripper", rr.Scalars(right_gripper_joint))
        rr.log("plots/gripper_positions/Left Gripper", rr.Scalars(left_gripper_joint))
<<<<<<< HEAD
        self.websocket.send(json.dumps({"type": "joints", "right": right_arm_joints.tolist() + [right_gripper_joint], "left": left_arm_joints.tolist() + [left_gripper_joint]}))
        return right_arm_joints.tolist() + [right_gripper_joint], left_arm_joints.tolist() + [left_gripper_joint]
=======

        return (right_arm_joints.tolist() + [right_gripper_joint],
                left_arm_joints.tolist() + [left_gripper_joint],
                right_finger_angles,
                left_finger_angles)
>>>>>>> e3b97a48
    
    def send_kinfer_commands(self, right_arm: list, left_arm: list):
        '''
        Takes input in the same format as compute_joint_angles arm output
        '''
        self.kinfer_command_handler.send_commands(right_arm, left_arm)

    def send_kos_commands(self, right_arm: list, left_arm: list):
        '''
        Takes input in the same format as compute_joint_angles arm output
        '''
        self.kos_command_handler._send_udp(right_arm, left_arm)<|MERGE_RESOLUTION|>--- conflicted
+++ resolved
@@ -148,16 +148,12 @@
         # Log gripper positions as scalars for timeseries visualization
         rr.log("plots/gripper_positions/Right Gripper", rr.Scalars(right_gripper_joint))
         rr.log("plots/gripper_positions/Left Gripper", rr.Scalars(left_gripper_joint))
-<<<<<<< HEAD
         self.websocket.send(json.dumps({"type": "joints", "right": right_arm_joints.tolist() + [right_gripper_joint], "left": left_arm_joints.tolist() + [left_gripper_joint]}))
-        return right_arm_joints.tolist() + [right_gripper_joint], left_arm_joints.tolist() + [left_gripper_joint]
-=======
 
         return (right_arm_joints.tolist() + [right_gripper_joint],
                 left_arm_joints.tolist() + [left_gripper_joint],
                 right_finger_angles,
                 left_finger_angles)
->>>>>>> e3b97a48
     
     def send_kinfer_commands(self, right_arm: list, left_arm: list):
         '''
